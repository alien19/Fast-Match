# Fast matching algorithm for sift feature points

## Abstract

Today’s cameras produce images that often exceed 10 megapix
els. Yet computing and matching local features for images
of this size can easily take 20 seconds or more using optimized matching algorithms. This is much too slow for
interactive applications and much too expensive for large
scale image operations. We introduce Fast-Match, an algorithm designed to match large images efficiently without
compromising matching accuracy. It derives its speed from
only computing features in those parts of the image that can
be confidently matched. Fast-Match is an order of magnitude faster than the popular Ratio-Match, yet often doubles
matching precision for difficult image pairs.

## Paper and Attribution

You can find the paper presenting this work here: [Fast Match](http://stefan.winkler.net/Publications/icip2015fm.pdf).

If you make use of this code or ideas expressed in the paper, please cite the following paper:
```
J. T. Arnfred, S. Winkler.
Fast-Match: Fast and robust feature matching on large images. 
Proc. IEEE International Conference on Image Processing (ICIP), Québec City, Canada, Sept. 27-30, 2015.
```
## Dependencies
Python 3 is now supported
- Numpy
<<<<<<< HEAD
- OpenCv
- pyflann-py3
=======
- OpenCv <br />
>>>>>>> d77cff2c
*to be adjusted*

## How to install

- For usage with Cython run <br />
1. `pip install Cython` or `conda install -c anaconda cython` 
2. `python setup.py build_ext --inplace`
3. `python example_cython.py`

- For usage with python: <br />
  - just run <br />
    `python example.py`

## Code example

Run the following code in the main directory

```python
import cv2
from cache import Metric_Cache, Grid_Cache
import fastmatch
import figures

# Open images and create cache
target_path = "images/graf/img1.ppm"
query_path = "images/graf/img4.ppm"
query_cache = Metric_Cache(query_path)
target_img = cv2.imread(target_path)
query_img = cv2.imread(query_path)

# Match using Fast-Match with a ratio threshold of 0.7
log = []
match_fun = fastmatch.match(query_cache, target_img, options = {'log' : log})
matches = list(match_fun(0.7))

# Visualize results
# The [:,:,::-1] inverses the color channels so the images are printed correctly
figures.visualize_log(log, query_img[:,:,::-1], target_img[:,:,::-1], stop_at = 100)
```

## License

The code is released under the [MIT license](http://opensource.org/licenses/MIT).

If you make use of this code, please cite the Fast-Match paper at ICIP 2015.<|MERGE_RESOLUTION|>--- conflicted
+++ resolved
@@ -25,13 +25,9 @@
 ## Dependencies
 Python 3 is now supported
 - Numpy
-<<<<<<< HEAD
 - OpenCv
-- pyflann-py3
-=======
-- OpenCv <br />
->>>>>>> d77cff2c
-*to be adjusted*
+- pyflann-py3 (optional)
+*to be modified*
 
 ## How to install
 
